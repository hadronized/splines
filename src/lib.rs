--- conflicted
+++ resolved
@@ -83,21 +83,14 @@
 //!   - **[cgmath](https://crates.io/crates/cgmath) implementors.**
 //!     + Adds some usefull implementations of `Interpolate` for some cgmath types.
 //!     + Enable with the `"impl-cgmath"` feature.
-<<<<<<< HEAD
 //!   - **[nalgebra](https://crates.io/crates/nalgebra) implementors.**
 //!     + Adds some usefull implementations of `Interpolate` for some nalgebra types.
 //!     + Enable with the `"impl-nalgebra"` feature.
-=======
->>>>>>> 766066d9
 //!   - **Standard library / no standard library.**
 //!     + It’s possible to compile against the standard library or go on your own without it.
 //!     + Compiling with the standard library is enabled by default.
 //!     + Use `default-features = []` in your `Cargo.toml` to disable.
-<<<<<<< HEAD
-//!     + Enable explicitly with the `"std"` feataure.
-=======
 //!     + Enable explicitly with the `"std"` feature.
->>>>>>> 766066d9
 
 #![cfg_attr(not(feature = "std"), no_std)]
 #![cfg_attr(not(feature = "std"), feature(alloc))]
